--- conflicted
+++ resolved
@@ -37,23 +37,13 @@
     [dependencies]
     caches = "0.3" 
     ```
-<<<<<<< HEAD
-- no_std (before 0.2.8, it won't compile)
-=======
 
 - no_std
->>>>>>> 35b2e428
 
     ```toml
     # when 0.2.9 is published
     [dependencies]
-<<<<<<< HEAD
-    caches = {version = "0.2.9", default-features = false , features = ["hashbrown", "libm"]} 
-    # when 0.2.9 is **NOT** published 
-    caches = { git = "https://github.com/al8n/caches-rs.git", branch = "main", default-features = false, features = ["hashbrown", "libm"] }
-=======
     caches = { version = "0.3", default-features = false, features = ["libm", "hashbrown"] }
->>>>>>> 35b2e428
     ```
 
 ## Usages
